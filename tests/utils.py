--- conflicted
+++ resolved
@@ -50,9 +50,6 @@
             fn_handle.write(data)
         return fn_file
 
-<<<<<<< HEAD
-    return _mktmpfile
-=======
     return _mktmpfile
 
 
@@ -66,5 +63,4 @@
     sys_recursionlimit = sys.getrecursionlimit()
     sys.setrecursionlimit(100)
     yield
-    sys.setrecursionlimit(sys_recursionlimit)
->>>>>>> 675a0a7b
+    sys.setrecursionlimit(sys_recursionlimit)