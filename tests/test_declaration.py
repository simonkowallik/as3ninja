# -*- coding: utf-8 -*-
import json

import pytest
from jinja2.exceptions import TemplateSyntaxError

from as3ninja.declaration import AS3Declaration
from as3ninja.exceptions import (
    AS3JSONDecodeError,
    AS3TemplateSyntaxError,
    AS3UndefinedError,
)
from as3ninja.templateconfiguration import AS3TemplateConfiguration
from tests.utils import fixture_tmpdir, format_json, load_file

mock_template_configuration = AS3TemplateConfiguration({"a": "aaa", "b": "bbb"})
mock_declaration_template: str = """{
    "json": true,
    "a": "{{ninja.a}}",
    "b": "{{ninja.b}}"
}"""
mock_declaration: str = """{
    "json": true,
    "a": "aaa",
    "b": "bbb"
}"""

mock_template_configuration2 = AS3TemplateConfiguration(
    [
        {"a": "aaa", "b": "bbb"},
        {"a": "AAA", "c": "CCC"},
    ]
)
mock_template_configuration2_merged = AS3TemplateConfiguration(
    {"a": "AAA", "b": "bbb", "c": "CCC"}
)
mock_declaration_template2: str = """{
    "json": true,
    "a": "{{ninja.a}}",
    "b": "{{ninja.b}}",
    "c": "{{ninja.c}}"
}"""
mock_declaration2: str = """{
    "json": true,
    "a": "AAA",
    "b": "bbb",
    "c": "CCC"
}"""

mock_template_configuration_with_template = AS3TemplateConfiguration(
    [
        {"a": "aaa", "b": "bbb", "as3ninja": {"declaration_template": "/dev/null"}},
        {
            "a": "AAA",
            "c": "CCC",
            "as3ninja": {
                "declaration_template": "tests/testdata/declaration/transform/template.j2"
            },
        },
    ]
)

mock_template_configuration_with_template_inline = AS3TemplateConfiguration(
    [
        {"a": "aaa", "b": "bbb"},
        {
            "a": "AAA",
            "c": "CCC",
            "as3ninja": {
                "declaration_template": '{"json": True,"a": "{{ninja.a}}","b": "{{ninja.b}}","c": "{{ninja.c}}"}'  # this will fail as a file is required
            },
        },
    ]
)


@pytest.fixture(scope="class")
def as3d_interface1():
    d = AS3Declaration(
        declaration_template=mock_declaration_template,
        template_configuration=mock_template_configuration,
    )
    return d


@pytest.fixture(scope="class")
def as3d_interface2():
    d = AS3Declaration(
        declaration_template=mock_declaration_template2,
        template_configuration=mock_template_configuration2,
    )
    return d


@pytest.fixture(scope="class")
def as3d_empty():
    return AS3Declaration(
        declaration_template='{"json": true}',
        template_configuration=AS3TemplateConfiguration({"non empty": "dict"}),
    )


@pytest.mark.usefixtures("as3d_interface1")
@pytest.mark.usefixtures("as3d_interface2")
class Test_Interface:
    @staticmethod
    def test_declaration(as3d_interface1):
        assert isinstance(as3d_interface1.dict(), dict)
        assert as3d_interface1.dict() == json.loads(mock_declaration)

    @staticmethod
    def test_json(as3d_interface1, as3d_interface2):
        assert isinstance(as3d_interface1.json(), str)
        assert format_json(as3d_interface1.json()) == format_json(mock_declaration)

        assert isinstance(as3d_interface2.json(), str)
        assert format_json(as3d_interface2.json()) == format_json(mock_declaration2)

    @staticmethod
    def test_declaration_template(as3d_interface1):
        assert isinstance(as3d_interface1.declaration_template, str)
        assert as3d_interface1.declaration_template == mock_declaration_template

    @staticmethod
    def test_declaration_template_file_in_configuration():
        as3d = AS3Declaration(
            template_configuration=mock_template_configuration_with_template
        )
        assert isinstance(as3d.dict(), dict)
        assert format_json(as3d.json()) == format_json(mock_declaration2)

    @staticmethod
    def test_declaration_template_in_configuration_inline():
        with pytest.raises(FileNotFoundError):
            AS3Declaration(
                template_configuration=mock_template_configuration_with_template_inline
            )
            # inline declaration templates are not supported

    @staticmethod
    def test_missing_template_configuration():
        with pytest.raises(TypeError):
            AS3Declaration(declaration_template=mock_declaration_template)

    @staticmethod
    def test_missing_declaration_template_in_configuration():
        with pytest.raises(KeyError):
            AS3Declaration(template_configuration=mock_template_configuration)

    @staticmethod
    def test_fail_empty_init():
        with pytest.raises(TypeError):
            AS3Declaration()


class Test_implicit_transform:
    @staticmethod
    def test_simple():
        as3d = AS3Declaration(
            declaration_template=mock_declaration_template,
            template_configuration=mock_template_configuration,
        )
        assert as3d.dict()["a"] == "aaa"

    @staticmethod
    def test_simple_list():
        as3d = AS3Declaration(
            declaration_template=mock_declaration_template2,
            template_configuration=mock_template_configuration2,
        )
        assert as3d.dict()["a"] == "AAA"
        assert as3d.dict()["c"] == "CCC"

    @staticmethod
    def test_file_include_searchpath():
        template = """{
            "main": "{{ninja.main}}",
            "include": {% include './include.j2' %}
            }"""
        configuration = {"main": "MAIN", "include": "INCLUDE"}
        expected_result = {"main": "MAIN", "include": {"include": "INCLUDE"}}

        as3d = AS3Declaration(
            declaration_template=template,
            template_configuration=configuration,
            jinja2_searchpath="tests/testdata/declaration/transform/",
        )
        assert as3d.dict() == expected_result

    @staticmethod
    def test_file_include_searchpath_2():
        template = """{
            "main": "{{ninja.main}}",
            "include": {% include './declaration/transform/include.j2' %}
            }"""
        configuration = {"main": "MAIN", "include": "INCLUDE"}
        expected_result = {"main": "MAIN", "include": {"include": "INCLUDE"}}

        as3d = AS3Declaration(
            declaration_template=template,
            template_configuration=configuration,
            jinja2_searchpath="tests/testdata/",
        )
        assert as3d.dict() == expected_result

    @staticmethod
    def test_file_include_no_jinja2_searchpath():
        template = """{
            "main": "{{ninja.main}}",
            "include": {% include 'tests/testdata/declaration/transform/include.j2' %}
            }"""
        configuration = {"main": "MAIN", "include": "INCLUDE"}
        expected_result = {"main": "MAIN", "include": {"include": "INCLUDE"}}

        as3d = AS3Declaration(
            declaration_template=template, template_configuration=configuration
        )
        assert as3d.dict() == expected_result

    @staticmethod
    def test_file_include_searchpath_configlist():
        template = """{
            "main": "{{ninja.main}}",
            "include": {% include './include.j2' %}
            }"""
        configuration = [{"main": "MAIN", "include": "NONE"}, {"include": "INCLUDE"}]
        expected_result = {"main": "MAIN", "include": {"include": "INCLUDE"}}

        as3d = AS3Declaration(
            declaration_template=template,
            template_configuration=AS3TemplateConfiguration(configuration),
            jinja2_searchpath="tests/testdata/declaration/transform/",
        )
        assert as3d.dict() == expected_result


class Test_transform_syntaxerror:
    @staticmethod
    def test_multi_template_syntax_error():
        """https://github.com/simonkowallik/as3ninja/issues/4"""
        template = """{
            "include": {% include './include.jinja2' %}
            }"""

        with pytest.raises(AS3TemplateSyntaxError) as exc:
            _ = AS3Declaration(
                declaration_template=template,
                template_configuration={},
                jinja2_searchpath="tests/testdata/declaration/syntax_error/",
            )
        assert "{% This line raises a Syntax Error %}<---- Error line:2" in str(
            exc.value
        )


class Test_transform_DOLLARschema:
    @pytest.mark.parametrize(
        "template",
        [
            """{ "$schema": "schemalink", "foo": "bar" }""",  # $schema will be removed
            """{ "foo": "bar" }""",  # must yield the same result as above
        ],
    )
    def test_remove_schema(self, template):
        expected_result = {"foo": "bar"}

<<<<<<< HEAD
        as3d = AS3Declaration(declaration_template=template, template_configuration={},)
=======
        as3d = AS3Declaration(
            declaration_template=template,
            template_configuration={},
        )
>>>>>>> 675a0a7b
        assert as3d.dict() == expected_result


class Test_invalid_declarations:
    @staticmethod
    def test_invalid_json():
        template: str = """{
            "json": "this json template is invalid, the comma after b will throw a decode exception",
            "a": "{{ninja.a}}",
            "b": "{{ninja.b}}",
        }
        """
        config = {"a": "aaa", "b": "bbb"}
        with pytest.raises(AS3JSONDecodeError):
            as3d = AS3Declaration(
                declaration_template=template, template_configuration=config
            )

    @staticmethod
    def test_missing_jinja_variable():
        template: str = """{
            "json": "this json template is invalid, the comma after b will throw a decode exception",
            "a": "{{ninja.a}}"
            {% if this_is_a_variable %}
            ,"b": "{{ninja.b}}"
            {% endif %}
        }
        """
        config = {"a": "aaa", "b": "bbb"}
        with pytest.raises(AS3UndefinedError):
            AS3Declaration(declaration_template=template, template_configuration=config)

    @staticmethod
    def test_invalid_jinja_template_command():
        template: str = """{
            "a": "{{ninja.a}}"
            {% unknown_command ninja.b %}
            ,"b": "{{ninja.b}}"
            {% endif %}
        }
        """
        config = {"a": "aaa", "b": "bbb"}
        with pytest.raises(AS3TemplateSyntaxError):
            AS3Declaration(declaration_template=template, template_configuration=config)

    @staticmethod
    def test_invalid_jinja_template_syntax():
        template: str = """{
            "a": "{{ninja.a}}"
            {% if ninja.b %}
            ,"b": "{{ninja.b}}"
        }
        """
        config = {"a": "aaa", "b": "bbb"}
        with pytest.raises(AS3TemplateSyntaxError):
            AS3Declaration(declaration_template=template, template_configuration=config)

    @staticmethod
    def test_invalid_jinja_template_syntax2():
        template: str = """{
            "a": "{{ninja.a}}"
            {% if ninja.b %}
            ,"b": "{{ninja.b}}"
            {%
        }
        """
        config = {"a": "aaa", "b": "bbb"}
        with pytest.raises(AS3TemplateSyntaxError):
            AS3Declaration(declaration_template=template, template_configuration=config)<|MERGE_RESOLUTION|>--- conflicted
+++ resolved
@@ -264,14 +264,10 @@
     def test_remove_schema(self, template):
         expected_result = {"foo": "bar"}
 
-<<<<<<< HEAD
-        as3d = AS3Declaration(declaration_template=template, template_configuration={},)
-=======
         as3d = AS3Declaration(
             declaration_template=template,
             template_configuration={},
         )
->>>>>>> 675a0a7b
         assert as3d.dict() == expected_result
 
 
