.PHONY: clean clean-test clean-pyc clean-build docs help
.DEFAULT_GOAL := help

define BROWSER_PYSCRIPT
import os, webbrowser, sys

try:
	from urllib import pathname2url
except:
	from urllib.request import pathname2url

webbrowser.open("file://" + pathname2url(os.path.abspath(sys.argv[1])))
endef
export BROWSER_PYSCRIPT

define PRINT_HELP_PYSCRIPT
import re, sys

for line in sys.stdin:
	match = re.match(r'^([a-zA-Z_-]+):.*?## (.*)$$', line)
	if match:
		target, help = match.groups()
		print("%-20s %s" % (target, help))
endef
export PRINT_HELP_PYSCRIPT

BROWSER := python -c "$$BROWSER_PYSCRIPT"

help:
	@python -c "$$PRINT_HELP_PYSCRIPT" < $(MAKEFILE_LIST)

clean: clean-build clean-pyc clean-test ## remove all build, test, coverage and Python artifacts

clean-build: ## remove build artifacts
	rm -fr build/
	rm -fr dist/
	rm -fr .eggs/
	find . \( -path ./env -o -path ./venv -o -path ./.env -o -path ./.venv \) -prune -o -name '*.egg-info' -exec rm -fr {} +
	find . \( -path ./env -o -path ./venv -o -path ./.env -o -path ./.venv \) -prune -o -name '*.egg' -exec rm -f {} +

clean-pyc: ## remove Python file artifacts
	find . -name '*.pyc' -exec rm -f {} +
	find . -name '*.pyo' -exec rm -f {} +
	find . -name '*~' -exec rm -f {} +
	find . -name '__pycache__' -exec rm -fr {} +

clean-test: ## remove test and coverage artifacts
	rm -f .coverage
	rm -f coverage.xml
	rm -f coverage.lcov
	rm -fr htmlcov/
	rm -fr .pytest_cache
	find . -name '.mypy_cache' -exec rm -fr {} +

lint:
	pylint as3ninja
	mypy as3ninja

black:
	black as3ninja/*.py
	black tests/*.py

isort:
	isort as3ninja/*.py
	isort tests/*.py

code-format: isort black

test:
	tests/run_tests.sh

tests: test

test-docker:
	DOCKER_TESTING=true tests/run_tests.sh

<<<<<<< HEAD
=======
docker-test: test-docker

>>>>>>> 675a0a7b
coverage:
	REPORT=true tests/run_tests.sh
	coverage html
	coverage xml
	coverage lcov
	coverage report -m
	$(BROWSER) htmlcov/index.html

## generate Sphinx HTML documentation, including API docs
docs:
	rm -f docs/as3ninja.rst
	rm -f docs/modules.rst
	sphinx-apidoc -o docs/ as3ninja
	$(MAKE) -C docs clean
	$(MAKE) -C docs html
	$(BROWSER) docs/_build/html/index.html

dependencies-update:
	poetry update

dependencies-lock:  # lock dependencies and generate requirements.txt
	# requirements.txt, used by: readthedocs, snyk, Dockerfile
	poetry lock
	poetry export --with docs --without-hashes \
				-f requirements.txt \
				-o docs/requirements.txt

dependencies: dependencies-update dependencies-lock

publish-testpypi: docs dist
	#poetry config repositories.testpypi https://test.pypi.org/legacy/
	poetry publish -r testpypi

#release: dist ## package and upload a release
#	twine upload dist/*
#executable:
#	pyinstaller --name as3ninja as3ninja/cli.py

dist: clean ## builds source and wheel package
	poetry build
	ls -l dist<|MERGE_RESOLUTION|>--- conflicted
+++ resolved
@@ -74,11 +74,8 @@
 test-docker:
 	DOCKER_TESTING=true tests/run_tests.sh
 
-<<<<<<< HEAD
-=======
 docker-test: test-docker
 
->>>>>>> 675a0a7b
 coverage:
 	REPORT=true tests/run_tests.sh
 	coverage html
