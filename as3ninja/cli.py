--- conflicted
+++ resolved
@@ -39,13 +39,9 @@
 
 
 def _output_declaration(
-<<<<<<< HEAD
-    as3declaration: AS3Declaration, output_file: Union[str, None], pretty: bool,
-=======
     as3declaration: AS3Declaration,
     output_file: Any,
     pretty: bool,
->>>>>>> 675a0a7b
 ):
     """
     Function to output the transformed declaration
@@ -62,11 +58,7 @@
 @click.group(context_settings=dict(help_option_names=["-h", "--help"]))
 @click.version_option(version=__version__)
 def cli() -> None:
-<<<<<<< HEAD
-    """main cli command group"""
-=======
     """AS3 Ninja CLI commands and command groups."""
->>>>>>> 675a0a7b
 
 
 @cli.command()
@@ -261,9 +253,6 @@
         "Validation passed for AS3 Schema version: {}",
         as3s.version,
         feature="f-strings",
-<<<<<<< HEAD
-    )
-=======
     )
 
 
@@ -323,5 +312,4 @@
     elif output_format == "json":
         click.echo(json.dumps({"as3_schema_versions": as3s.versions}))
     elif output_format == "yaml":
-        click.echo(yaml.safe_dump({"as3_schema_versions": as3s.versions}))
->>>>>>> 675a0a7b
+        click.echo(yaml.safe_dump({"as3_schema_versions": as3s.versions}))