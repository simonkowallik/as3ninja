--- conflicted
+++ resolved
@@ -66,11 +66,7 @@
 
     RUNTIME_CONFIG = ["SCHEMA_BASE_PATH"]
 
-<<<<<<< HEAD
-    _settings: NinjaSettings = None
-=======
     _settings: NinjaSettings = NinjaSettings()
->>>>>>> 675a0a7b
 
     def __init__(self):
         config_file = self._detect_config_file()
