# -*- coding: utf-8 -*-
"""Top-level package for AS3 Ninja."""

__author__ = """Simon Kowallik"""
__email__ = "github@simonkowallik.com"
<<<<<<< HEAD
__version__ = "0.5.1"  # pyproject.toml
=======
__version__ = "0.6.0"  # pyproject.toml
>>>>>>> 675a0a7b
__projectname__ = "AS3 Ninja"
# pylint: disable=line-too-long
__description__ = "AS3 Ninja is a templating and validation engine for your AS3 declarations providing a CLI and Swagger REST API."<|MERGE_RESOLUTION|>--- conflicted
+++ resolved
@@ -3,11 +3,7 @@
 
 __author__ = """Simon Kowallik"""
 __email__ = "github@simonkowallik.com"
-<<<<<<< HEAD
-__version__ = "0.5.1"  # pyproject.toml
-=======
 __version__ = "0.6.0"  # pyproject.toml
->>>>>>> 675a0a7b
 __projectname__ = "AS3 Ninja"
 # pylint: disable=line-too-long
 __description__ = "AS3 Ninja is a templating and validation engine for your AS3 declarations providing a CLI and Swagger REST API."